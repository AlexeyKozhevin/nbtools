--- conflicted
+++ resolved
@@ -12,13 +12,8 @@
 
 from .resource import Resource
 from .resource_table import ResourceTable
-<<<<<<< HEAD
 from .utils import format_memory, pid_to_name, pid_to_ngid, FiniteList, true_len, true_rjust, true_center
-from ..run_notebook import get_run_notebook_name
-=======
-from .utils import format_memory, pid_to_name, pid_to_ngid, FiniteList
 from ..exec_notebook import get_exec_notebook_name
->>>>>>> 87501f88
 
 
 
